--- conflicted
+++ resolved
@@ -246,18 +246,10 @@
     }
 
     public QName getName() {
-<<<<<<< HEAD
-        if (mPrefix != null) {
-            return QNameCreator.create(mURI, mLocalName, mPrefix);
-        } else {
-            return new QName(mURI, mLocalName);
-        }
-=======
         if (mPrefix == null) {
             return new QName(mURI, mLocalName);
         }
         return QNameCreator.create(mURI, mLocalName, mPrefix);
->>>>>>> 970eb802
     }
 
     /*

name: Build
on:
  push:
    branches:
    - master
    - "6.7"
    paths-ignore:
    - "README.md"
    - "release-notes/*"
  pull_request:
    branches:
    - master
    - "6.7"
permissions:
  contents: read

jobs:
  build:
    runs-on: 'ubuntu-22.04'
    strategy:
      fail-fast: false
      matrix:
<<<<<<< HEAD
        # With Woodstox 7.0 can finally test versions past 11
        java_version: ['8', '11', '17', '21']
        os: ['ubuntu-20.04']
=======
        # Alas, JDK14 can't be yet used as Woodstox builds for Java 6
        java_version: ['8', '11']
>>>>>>> 6518de09
    env:
      JAVA_OPTS: "-XX:+TieredCompilation -XX:TieredStopAtLevel=1"
    steps:
    - uses: actions/checkout@8ade135a41bc03ea155e62e844d188df1ea18608 # v4.1.0
    - name: Set up JDK
      uses: actions/setup-java@0ab4596768b603586c0de567f2430c30f5b0d2b0 # v3.13.0
      with:
        distribution: 'temurin'
        java-version: ${{ matrix.java_version }}
        cache: 'maven'
        server-id: sonatype-nexus-snapshots
        server-username: CI_DEPLOY_USERNAME
        server-password: CI_DEPLOY_PASSWORD
    - name: Build
      run: ./mvnw -B -q -ff -ntp verify
    - name: Generate code coverage
      if: github.event_name != 'pull_request' && matrix.java_version == '8'
      run: ./mvnw -B -ff -ntp test
    - name: Publish code coverage
      if: github.event_name != 'pull_request' && matrix.java_version == '8'
      uses: codecov/codecov-action@eaaf4bedf32dbdc6b720b63067d99c4d77d6047d # v3.1.4
      with:
        token: ${{ secrets.CODECOV_TOKEN }}
        file: ./target/site/jacoco/jacoco.xml
        flags: unittests<|MERGE_RESOLUTION|>--- conflicted
+++ resolved
@@ -20,14 +20,8 @@
     strategy:
       fail-fast: false
       matrix:
-<<<<<<< HEAD
         # With Woodstox 7.0 can finally test versions past 11
         java_version: ['8', '11', '17', '21']
-        os: ['ubuntu-20.04']
-=======
-        # Alas, JDK14 can't be yet used as Woodstox builds for Java 6
-        java_version: ['8', '11']
->>>>>>> 6518de09
     env:
       JAVA_OPTS: "-XX:+TieredCompilation -XX:TieredStopAtLevel=1"
     steps:

--- conflicted
+++ resolved
@@ -10,7 +10,6 @@
   when ctxt.getNamespaceURI(prefix) returns an empty String
  (5.2.1)
 
-<<<<<<< HEAD
 Jamie Phelps (jphelp32@github)
 
 * Reported #82: Recycled buffers in XMLStreamWriter are colliding between multiple writer
@@ -20,6 +19,9 @@
 
 * Reported #85: OSGi dependency on relaxng should be `optional`
  (6.0.2)
+* Reported #105, contributed fix: W3CSchemaFactory constructor incorrectly references
+  relaxng
+ (6.1.2)
 
 Michael Siegel (michaelsiegel@github)
 
@@ -40,11 +42,4 @@
 Konrad Windszus (kwin@github)
 
 * Contributed fix for #96: woodstox-core.jar 6.0.2 uses JDK-11 removed internal APIs
- (6.1.0)
-=======
-Colm O hEigeartaigh (coheigea@github)
-
-* Reported #105, contributed fix: W3CSchemaFactory constructor incorrectly references
-  relaxng
- (5.3.1)
->>>>>>> e5433fbe
+ (6.1.0)
--- conflicted
+++ resolved
@@ -4,18 +4,14 @@
 === Releases ===
 ------------------------------------------------------------------------
 
-<<<<<<< HEAD
-7.0.0 (not yet released)
+7.0.0 (21-Jun-2024)
 
 #134: Increase JDK baseline to Java 8
 #194: Remove `QNameCreator` compatibility class
 #196: WstxSAXParser error handling when used with JAXB validation
  (reported by @winfriedgerlach)
 
-6.7.0 (not yet released)
-=======
 6.7.0 (21-Jun-2024)
->>>>>>> ea805033
 
 #204: Non-conformant `XMLEventFactory.setLocation(null)`
  (fix provided by Stanimir S)

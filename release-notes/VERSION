--- conflicted
+++ resolved
@@ -4,19 +4,17 @@
 === Releases ===
 ------------------------------------------------------------------------
 
-<<<<<<< HEAD
 7.0.0 (not yet released)
 
 #134: Increase JDK baseline to Java 8
 #194: Remove `QNameCreator` compatibility class
 #196: WstxSAXParser error handling when used with JAXB validation
  (reported by @winfriedgerlach)
-=======
+
 6.6.2 (26-Mar-2024)
 
 #200: Fix shading of `isorelax` dependency (and other msv-core components)
  (reported, fix contribtued by Jeremy N)
->>>>>>> 06dfc284
 
 6.6.1 (26-Feb-2024)
 

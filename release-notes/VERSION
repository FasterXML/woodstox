Project: woodstox

------------------------------------------------------------------------
=== Releases ===
------------------------------------------------------------------------

<<<<<<< HEAD
7.0.0 (not yet released)

#134: Increase JDK baseline to Java 8
#194: Remove `QNameCreator` compatibility class
#196: WstxSAXParser error handling when used with JAXB validation
 (reported by @winfriedgerlach)
=======
6.7.0 (not yet released)

>>>>>>> 17a3eb2c
#204: Non-conformant `XMLEventFactory.setLocation(null)`
 (fix provided by Stanimir S)

6.6.2 (26-Mar-2024)

#200: Fix shading of `isorelax` dependency (and other msv-core components)
 (reported, fix contributed by Jeremy N)

6.6.1 (26-Feb-2024)

#193: Module `com.ctc.wstx` does not read a module that exports
  `com.ctc.wstx.shaded.msv.org_isorelax.verifier`
 (reported by Alexey G)

6.6.0 (15-Jan-2024)

#67: Wrong line for XML event location in elements following DTD
 (reported by @m-g-sonar)
 (fix contributed by Tim M)
#165: Add support to optionally allow surrogate pair entities
 (contributed by Kamil G)
#176: Fix parser when not replacing entities and treating char references
  as entities
 (contributed by Guillaume N)
#182: Update `msv-core` dependency to `2022.7`
- Update `stax2-api` dependency to 4.2.2
- Update `oss-parent` dependency to 56 (from 50)

6.5.1 (19-Apr-2023)

#170: After update to 6.5.0, in osgi/felix runtime the bundle is not started
  due to missing dependency
 (reported by @oana-dc)
 (fix contributed by Chris R)

6.5.0 (14-Jan-2023)

#163: `woodstox-core` 6.3/6.4 javac warning due to unexpected new dependency
  on `aQute.bnd.annotation.Resolution`
 (reported by Ben S)

6.4.0 (24-Oct-2022)

#160: Add limit and configuration setting for maximum nesting for DTD subsets
 [CVE-2022-40152]
 (contributed by @pjfanning)

6.3.1 (13-Aug-2022)

#155: Declare `osgi.serviceloader.registrar` requirement as optional
 (contributed by Chris R)

6.3.0 (27-Jun-2022)

#133: Update "org.osgi.core" dependency from one published in 2009 to
  something newer
#142: `XMLEventReader` always returns the full content in text events,
  even if coalescing disabled
 (contributed by Johannes H)
#147: Typo: "expected" misspelled as "excepted"
 (contributed by pdo-axelor@github)
#151: Add standard osgi.serviceloader OSGi metadata for provided services
 (contributed by Chris R)

6.2.8 (13-Jan-2022)

#121: Fix issues outlined by "lgtm.com"'s static analysis
#136: `com.ctc.wstx.evt` is not exported in `module-info.java`
 (reported by ChrisTrenkamp@github)

6.2.7 (20-Nov-2021)

#132: `copyEventFromReader()` Processing Instruction event bug
 (reported by Daniel L)
- A few LGTM.com fixes

6.2.6 (19-Apr-2021)

#125: `ArrayIndexOutOfBoundsException` for UTF-32 encoded data
#127: Invalid attributes producing extra null characters during DTD validation
 (repported by Chris T)

6.2.5 (06-Apr-2021)

#123: NPE for content that only has XML declaration and unknown encoding
#124: ArrayIndexOutOfBoundsException for 4-byte UTF-8 character at end of CDATA

6.2.4 (11-Feb-2021)

#122: Expected either attr limit (2147483647) >= currAttrSize (0) OR >= outBuf.length (96)
 (reported by j3rem1e@github)

6.2.3 (16-Oct-2020)

#117: Problem with `Stax2ByteArraySource`, encodings other than UTF-8

6.2.2 (13-Oct-2020)

#112: Max attributes per element limit only loosely enforced
 (reported by jhaeyaert@github)
- Update junit dependency (via oss-parent:41)

6.2.1 (14-May-2020)

#107: Sub-optimal exception with `WstxOutputProperties.P_OUTPUT_VALIDATE_NAMES`
#108: Repairing `XMLStreamWriter` tries to bind `xml` namespace URI
- Update stax2-api dependency to 4.2.1

6.2.0 (25-Apr-2020)

#103: Issue caused by MSV shading
 (fix contributed by Daniel K)
#104: `NullPointerException` in `DTDValidator.validateElementEnd()`
  for element undefined in DTD
 (reported by ChrisTrenkamp@github)
#105: W3CSchemaFactory constructor incorrectly references relaxng
 (reported by Colm H)

6.1.1 (28-Feb-2020)

- Fix for #96 (see below) had an issue leading to non-functioning
  RelaxNG, W3C Schema validation

6.1.0 (27-Feb-2020)

#96: woodstox-core.jar 6.0.2 uses JDK-11 removed internal APIs
 (reported by rohitgaikwad09@github, fix contributed by Konrad W)

6.0.3 (07-Dec-2019)

#88: Missing closing quote for attribute values during in Validating output mode
 (reported, fixed by michaelsiegel@github)
#93: Stax2 `maxAttributeSize` limit is only vaguely respected
 (reported by Ivo S)
#97: `copyEventFromReader()` `ArrayIndexOutOfBoundsException`
 (reported by Daniel L)

6.0.2 (12-Oct-2019)

#85: OSGi dependency on relaxng should be `optional`
 (reported by Colm H)

6.0.1 (14-Sep-2019)

#82: Recycled buffers in XMLStreamWriter are colliding between multiple writer
  instances when used in an Akka stream
 (reported by Jamie P)

6.0.0 (29-Aug-2019)

#78: Shade MSV dependency
- Add `module-info.class` for Java 9+ module system

5.4.0 (24-Oct-2022)

#104: `NullPointerException` in `DTDValidator.validateElementEnd()`
  for element undefined in DTD
 (reported by ChrisTrenkamp@github)
#105: W3CSchemaFactory constructor incorrectly references relaxng
#160: Add limit and configuration setting for maximum nesting for DTD subsets [CVE-2022-40152]
 (contributed by @pjfanning)

5.3.0 (15-Jul-2019)

#58: Reading comment comments after Root Element closed sometimes throws `NullPointerException`
#61: Add support for `XMLConstants.FEATURE_SECURE_PROCESSING` via SAX/Stax factories

5.2.1 (14-May-2019)

#74: Infinite loop in BijectiveNsMap#addGeneratedMapping when ctxt.getNamespaceURI(prefix)
   returns an empty String
 (reported by Ioan M)

5.2.0 (02-Nov-2018)

#42: Multi-document mode produces events only for first document
 (reported by display-none@github)
#46: NoSuchMethodError after update to Woodstox 5.1.0
 (reported by Alexander V, veita@github)
#47: Validation error due to white-space being handled as CData by `BaseStreamWriter`
 (reported by Alexis H)
#53: `XMLStreamReader.getAttributeValue(null, localName)` does not ignore namespace URI
 (reported by flappingeagle@github)
#56: Add `WstxInputProperties.P_ALLOW_XML11_ESCAPED_CHARS_IN_XML10` to allow XML 1.1 escaped
 characters in XML 1.0 content
  (suggested by Mickaël G, mguessan@github)

5.1.0 (31-Mar-2018)

#23: Text content is not validated correctly when copying events to `XmlStreamWriter`
 (reported by hxc9@github)
#43: `CompactStartElement` appears to incorrectly classify attributes as default
 (reported by Jonathan T)
- Add `Automatic-Module-Name` indicator in jar metadata, for Java 9
- Upgrade `stax2-api` dependency to 4.1 (from 3.1)

5.0.3 (23-Aug-2016)

#13: `BasicStreamReader.getElementText()` behavior doesn't match Java documentation
 (reported by Caleb-An@github)
#15: `BasicStreamReader` should use `WstxUnexpectedCharException` instead of WstxParsingException
 (reported by dima-kapustin@github)
#16: Incorrect validation error(s) only using Stax2 writer
 (reported by hxc9@github)
#21: 500 characters limit when calling XMLStreamReader#getText() after CDATA event
 (reported by elrodro83@github)

5.0.2 (10-Dec-2015)

#10: Stax 4.0.0 is not compatible with Woodstox 5.0.1
 (reported by naveengopi@github)

5.0.1 (02-Apr-2015)

#3: Initial 5.0.0 release did not contain class files (d'oh!)
 (reported by norrisjeremy@github)
#4: Fix validation of text for an XMLStreamWriter
 (reported by Wilco G, wgreven-ibr@github)

5.0.0 (earlier)

Attempted initial release -- unfortunately, as per #3 (see above), not a working jar.<|MERGE_RESOLUTION|>--- conflicted
+++ resolved
@@ -4,17 +4,15 @@
 === Releases ===
 ------------------------------------------------------------------------
 
-<<<<<<< HEAD
 7.0.0 (not yet released)
 
 #134: Increase JDK baseline to Java 8
 #194: Remove `QNameCreator` compatibility class
 #196: WstxSAXParser error handling when used with JAXB validation
  (reported by @winfriedgerlach)
-=======
+
 6.7.0 (not yet released)
 
->>>>>>> 17a3eb2c
 #204: Non-conformant `XMLEventFactory.setLocation(null)`
  (fix provided by Stanimir S)
 

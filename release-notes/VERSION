Project: woodstox

------------------------------------------------------------------------
=== Releases ===
------------------------------------------------------------------------

<<<<<<< HEAD
6.4.0 (not yet released)

#160: Add limit and configuration setting for maximum nesting for DTD subsets
 (contributed by @pjfanning)

6.3.1 (13-Aug-2022)

#155: Declare `osgi.serviceloader.registrar` requirement as optional
 (contributed by Chris R)

6.3.0 (27-Jun-2022)

#133: Update "org.osgi.core" dependency from one published in 2009 to
  something newer
#142: `XMLEventReader` always returns the full content in text events,
  even if coalescing disabled
 (contributed by Johannes H)
#147: Typo: "expected" misspelled as "excepted"
 (contributed by pdo-axelor@github)
#151: Add standard osgi.serviceloader OSGi metadata for provided services
 (contributed by Chris R)

6.2.8 (13-Jan-2022)

#121: Fix issues outlined by "lgtm.com"'s static analysis
#136: `com.ctc.wstx.evt` is not exported in `module-info.java`
 (reported by ChrisTrenkamp@github)

6.2.7 (20-Nov-2021)

#132: `copyEventFromReader()` Processing Instruction event bug
 (reported by Daniel L)
- A few LGTM.com fixes

6.2.6 (19-Apr-2021)

#125: `ArrayIndexOutOfBoundsException` for UTF-32 encoded data
#127: Invalid attributes producing extra null characters during DTD validation
 (repported by Chris T)

6.2.5 (06-Apr-2021)

#123: NPE for content that only has XML declaration and unknown encoding
#124: ArrayIndexOutOfBoundsException for 4-byte UTF-8 character at end of CDATA

6.2.4 (11-Feb-2021)

#122: Expected either attr limit (2147483647) >= currAttrSize (0) OR >= outBuf.length (96)
 (reported by j3rem1e@github)

6.2.3 (16-Oct-2020)

#117: Problem with `Stax2ByteArraySource`, encodings other than UTF-8

6.2.2 (13-Oct-2020)

#112: Max attributes per element limit only loosely enforced
 (reported by jhaeyaert@github)
- Update junit dependency (via oss-parent:41)

6.2.1 (14-May-2020)

#107: Sub-optimal exception with `WstxOutputProperties.P_OUTPUT_VALIDATE_NAMES`
#108: Repairing `XMLStreamWriter` tries to bind `xml` namespace URI
- Update stax2-api dependency to 4.2.1

6.2.0 (25-Apr-2020)

#103: Issue caused by MSV shading
 (fix contributed by Daniel K)
#104: `NullPointerException` in `DTDValidator.validateElementEnd()`
  for element undefined in DTD
 (reported by ChrisTrenkamp@github)
#105: W3CSchemaFactory constructor incorrectly references relaxng
 (reported by Colm H)

6.1.1 (28-Feb-2020)

- Fix for #96 (see below) had an issue leading to non-functioning
  RelaxNG, W3C Schema validation

6.1.0 (27-Feb-2020)

#96: woodstox-core.jar 6.0.2 uses JDK-11 removed internal APIs
 (reported by rohitgaikwad09@github, fix contributed by Konrad W)

6.0.3 (07-Dec-2019)

#88: Missing closing quote for attribute values during in Validating output mode
 (reported, fixed by michaelsiegel@github)
#93: Stax2 `maxAttributeSize` limit is only vaguely respected
 (reported by Ivo S)
#97: `copyEventFromReader()` `ArrayIndexOutOfBoundsException`
 (reported by Daniel L)

6.0.2 (12-Oct-2019)

#85: OSGi dependency on relaxng should be `optional`
 (reported by Colm H)

6.0.1 (14-Sep-2019)

#82: Recycled buffers in XMLStreamWriter are colliding between multiple writer
  instances when used in an Akka stream
 (reported by Jamie P)

6.0.0 (29-Aug-2019)

#78: Shade MSV dependency
- Add `module-info.class` for Java 9+ module system

5.4.0 (not yet released)
=======
5.4.0 (24-Oct-2022)
>>>>>>> 2a524c43

#104: `NullPointerException` in `DTDValidator.validateElementEnd()`
  for element undefined in DTD
 (reported by ChrisTrenkamp@github)
#105: W3CSchemaFactory constructor incorrectly references relaxng
#160: Add limit and configuration setting for maximum nesting for DTD subsets
 (contributed by @pjfanning)

5.3.0 (15-Jul-2019)

#58: Reading comment comments after Root Element closed sometimes throws `NullPointerException`
#61: Add support for `XMLConstants.FEATURE_SECURE_PROCESSING` via SAX/Stax factories

5.2.1 (14-May-2019)

#74: Infinite loop in BijectiveNsMap#addGeneratedMapping when ctxt.getNamespaceURI(prefix)
   returns an empty String
 (reported by Ioan M)

5.2.0 (02-Nov-2018)

#42: Multi-document mode produces events only for first document
 (reported by display-none@github)
#46: NoSuchMethodError after update to Woodstox 5.1.0
 (reported by Alexander V, veita@github)
#47: Validation error due to white-space being handled as CData by `BaseStreamWriter`
 (reported by Alexis H)
#53: `XMLStreamReader.getAttributeValue(null, localName)` does not ignore namespace URI
 (reported by flappingeagle@github)
#56: Add `WstxInputProperties.P_ALLOW_XML11_ESCAPED_CHARS_IN_XML10` to allow XML 1.1 escaped
 characters in XML 1.0 content
  (suggested by Mickaël G, mguessan@github)

5.1.0 (31-Mar-2018)

#23: Text content is not validated correctly when copying events to `XmlStreamWriter`
 (reported by hxc9@github)
#43: `CompactStartElement` appears to incorrectly classify attributes as default
 (reported by Jonathan T)
- Add `Automatic-Module-Name` indicator in jar metadata, for Java 9
- Upgrade `stax2-api` dependency to 4.1 (from 3.1)

5.0.3 (23-Aug-2016)

#13: `BasicStreamReader.getElementText()` behavior doesn't match Java documentation
 (reported by Caleb-An@github)
#15: `BasicStreamReader` should use `WstxUnexpectedCharException` instead of WstxParsingException
 (reported by dima-kapustin@github)
#16: Incorrect validation error(s) only using Stax2 writer
 (reported by hxc9@github)
#21: 500 characters limit when calling XMLStreamReader#getText() after CDATA event
 (reported by elrodro83@github)

5.0.2 (10-Dec-2015)

#10: Stax 4.0.0 is not compatible with Woodstox 5.0.1
 (reported by naveengopi@github)

5.0.1 (02-Apr-2015)

#3: Initial 5.0.0 release did not contain class files (d'oh!)
 (reported by norrisjeremy@github)
#4: Fix validation of text for an XMLStreamWriter
 (reported by Wilco G, wgreven-ibr@github)

5.0.0 (earlier)

Attempted initial release -- unfortunately, as per #3 (see above), not a working jar.<|MERGE_RESOLUTION|>--- conflicted
+++ resolved
@@ -4,7 +4,6 @@
 === Releases ===
 ------------------------------------------------------------------------
 
-<<<<<<< HEAD
 6.4.0 (not yet released)
 
 #160: Add limit and configuration setting for maximum nesting for DTD subsets
@@ -116,10 +115,7 @@
 #78: Shade MSV dependency
 - Add `module-info.class` for Java 9+ module system
 
-5.4.0 (not yet released)
-=======
 5.4.0 (24-Oct-2022)
->>>>>>> 2a524c43
 
 #104: `NullPointerException` in `DTDValidator.validateElementEnd()`
   for element undefined in DTD
